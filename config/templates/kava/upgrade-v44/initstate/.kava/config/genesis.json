--- conflicted
+++ resolved
@@ -1370,106 +1370,6 @@
       },
       "starting_cdp_id": "1"
     },
-<<<<<<< HEAD
-    "hard": {
-      "params": {
-        "minimum_borrow_usd_value": "10.0",
-        "money_markets": [
-          {
-            "denom": "usdx",
-            "borrow_limit": {
-              "has_max_limit": false,
-              "maximum_limit": "20000000",
-              "loan_to_value": "0.80"
-            },
-            "spot_market_id": "usdx:usd",
-            "conversion_factor": "1000000",
-            "interest_rate_model": {
-              "base_rate_apy": "0.05",
-              "base_multiplier": "0.1",
-              "kink": "0.8",
-              "jump_multiplier": "0.5"
-            },
-            "reserve_factor": "0.0",
-            "keeper_reward_percentage": "0.05"
-          },
-          {
-            "denom": "ukava",
-            "borrow_limit": {
-              "has_max_limit": false,
-              "maximum_limit": "100000000000",
-              "loan_to_value": "0.80"
-            },
-            "spot_market_id": "kava:usd",
-            "conversion_factor": "1000000",
-            "interest_rate_model": {
-              "base_rate_apy": "0.05",
-              "base_multiplier": "2",
-              "kink": "0.85",
-              "jump_multiplier": "10"
-            },
-            "reserve_factor": "0.1",
-            "keeper_reward_percentage": "0.01"
-          },
-          {
-            "denom": "bnb",
-            "borrow_limit": {
-              "has_max_limit": false,
-              "maximum_limit": "100000000000",
-              "loan_to_value": "0.8"
-            },
-            "spot_market_id": "bnb:usd",
-            "conversion_factor": "100000000",
-            "interest_rate_model": {
-              "base_rate_apy": "0.05",
-              "base_multiplier": "2",
-              "kink": "0.8",
-              "jump_multiplier": "10"
-            },
-            "reserve_factor": "0.01",
-            "keeper_reward_percentage": "0.01"
-          },
-          {
-            "denom": "busd",
-            "borrow_limit": {
-              "has_max_limit": false,
-              "maximum_limit": "100000000000",
-              "loan_to_value": "0.8"
-            },
-            "spot_market_id": "busd:usd",
-            "conversion_factor": "100000000",
-            "interest_rate_model": {
-              "base_rate_apy": "0.01",
-              "base_multiplier": "2",
-              "kink": "0.8",
-              "jump_multiplier": "10"
-            },
-            "reserve_factor": "0.01",
-            "keeper_reward_percentage": "0.01"
-          },
-          {
-            "denom": "xrpb",
-            "borrow_limit": {
-              "has_max_limit": false,
-              "maximum_limit": "100000000000",
-              "loan_to_value": "0.5"
-            },
-            "spot_market_id": "xrp:usd",
-            "conversion_factor": "100000000",
-            "interest_rate_model": {
-              "base_rate_apy": "0.00",
-              "base_multiplier": "0.2",
-              "kink": "0.8",
-              "jump_multiplier": "1.0"
-            },
-            "reserve_factor": "0.025",
-            "keeper_reward_percentage": "0.01"
-          }
-        ]
-      }
-    },
-=======
->>>>>>> 8a8465c5
     "incentive": {
       "params": {
         "usdx_minting_reward_periods": [
@@ -1480,11 +1380,7 @@
               "denom": "ukava"
             },
             "collateral_type": "bnb-a",
-<<<<<<< HEAD
-            "start": "2021-12-08T14:00:00Z",
-=======
-            "start": "2021-07-20T14:00:00Z",
->>>>>>> 8a8465c5
+            "start": "2021-12-08T14:00:00Z",
             "end": "2024-10-16T14:00:00Z"
           },
           {
@@ -1494,11 +1390,7 @@
               "denom": "ukava"
             },
             "collateral_type": "btcb-a",
-<<<<<<< HEAD
-            "start": "2021-12-08T14:00:00Z",
-=======
-            "start": "2021-07-20T14:00:00Z",
->>>>>>> 8a8465c5
+            "start": "2021-12-08T14:00:00Z",
             "end": "2024-10-16T14:00:00Z"
           },
           {
@@ -1508,11 +1400,7 @@
               "denom": "ukava"
             },
             "collateral_type": "busd-a",
-<<<<<<< HEAD
-            "start": "2021-12-08T14:00:00Z",
-=======
-            "start": "2021-07-20T14:00:00Z",
->>>>>>> 8a8465c5
+            "start": "2021-12-08T14:00:00Z",
             "end": "2024-10-16T14:00:00Z"
           },
           {
@@ -1522,11 +1410,7 @@
               "denom": "ukava"
             },
             "collateral_type": "xrpb-a",
-<<<<<<< HEAD
-            "start": "2021-12-08T14:00:00Z",
-=======
-            "start": "2021-07-20T14:00:00Z",
->>>>>>> 8a8465c5
+            "start": "2021-12-08T14:00:00Z",
             "end": "2024-10-16T14:00:00Z"
           },
           {
@@ -1536,11 +1420,7 @@
               "denom": "ukava"
             },
             "collateral_type": "ukava-a",
-<<<<<<< HEAD
-            "start": "2021-12-08T14:00:00Z",
-=======
-            "start": "2021-07-20T14:00:00Z",
->>>>>>> 8a8465c5
+            "start": "2021-12-08T14:00:00Z",
             "end": "2024-10-16T14:00:00Z"
           },
           {
@@ -1550,11 +1430,7 @@
               "denom": "ukava"
             },
             "collateral_type": "hard-a",
-<<<<<<< HEAD
-            "start": "2021-12-08T14:00:00Z",
-=======
-            "start": "2021-07-20T14:00:00Z",
->>>>>>> 8a8465c5
+            "start": "2021-12-08T14:00:00Z",
             "end": "2024-10-16T14:00:00Z"
           }
         ],
@@ -1562,11 +1438,7 @@
           {
             "active": true,
             "collateral_type": "bnb",
-<<<<<<< HEAD
-            "start": "2021-12-08T14:00:00Z",
-=======
-            "start": "2021-07-20T00:00:00Z",
->>>>>>> 8a8465c5
+            "start": "2021-12-08T14:00:00Z",
             "end": "2024-01-01T00:00:00Z",
             "rewards_per_second": [
               {
@@ -1578,11 +1450,7 @@
           {
             "active": true,
             "collateral_type": "btcb",
-<<<<<<< HEAD
-            "start": "2021-12-08T14:00:00Z",
-=======
-            "start": "2021-07-20T00:00:00Z",
->>>>>>> 8a8465c5
+            "start": "2021-12-08T14:00:00Z",
             "end": "2024-01-01T00:00:00Z",
             "rewards_per_second": [
               {
@@ -1598,11 +1466,7 @@
           {
             "active": true,
             "collateral_type": "xrpb",
-<<<<<<< HEAD
-            "start": "2021-12-08T14:00:00Z",
-=======
-            "start": "2021-07-20T00:00:00Z",
->>>>>>> 8a8465c5
+            "start": "2021-12-08T14:00:00Z",
             "end": "2024-01-01T00:00:00Z",
             "rewards_per_second": [
               {
@@ -1618,11 +1482,7 @@
           {
             "active": true,
             "collateral_type": "usdx",
-<<<<<<< HEAD
-            "start": "2021-12-08T14:00:00Z",
-=======
-            "start": "2021-07-20T00:00:00Z",
->>>>>>> 8a8465c5
+            "start": "2021-12-08T14:00:00Z",
             "end": "2024-01-01T00:00:00Z",
             "rewards_per_second": [
               {
@@ -1638,11 +1498,7 @@
           {
             "active": true,
             "collateral_type": "busd",
-<<<<<<< HEAD
-            "start": "2021-12-08T14:00:00Z",
-=======
-            "start": "2021-07-20T00:00:00Z",
->>>>>>> 8a8465c5
+            "start": "2021-12-08T14:00:00Z",
             "end": "2024-01-01T00:00:00Z",
             "rewards_per_second": [
               {
@@ -1658,11 +1514,7 @@
           {
             "active": true,
             "collateral_type": "ukava",
-<<<<<<< HEAD
-            "start": "2021-12-08T14:00:00Z",
-=======
-            "start": "2021-07-20T00:00:00Z",
->>>>>>> 8a8465c5
+            "start": "2021-12-08T14:00:00Z",
             "end": "2024-01-01T00:00:00Z",
             "rewards_per_second": [
               {
@@ -1674,11 +1526,7 @@
           {
             "active": true,
             "collateral_type": "hard",
-<<<<<<< HEAD
-            "start": "2021-12-08T14:00:00Z",
-=======
-            "start": "2021-07-20T00:00:00Z",
->>>>>>> 8a8465c5
+            "start": "2021-12-08T14:00:00Z",
             "end": "2024-01-01T00:00:00Z",
             "rewards_per_second": [
               {
@@ -1692,11 +1540,7 @@
           {
             "active": true,
             "collateral_type": "bnb",
-<<<<<<< HEAD
-            "start": "2021-12-08T14:00:00Z",
-=======
-            "start": "2020-01-01T00:00:00Z",
->>>>>>> 8a8465c5
+            "start": "2021-12-08T14:00:00Z",
             "end": "2024-01-01T00:00:00Z",
             "rewards_per_second": [
               {
@@ -1708,11 +1552,7 @@
           {
             "active": true,
             "collateral_type": "busd",
-<<<<<<< HEAD
-            "start": "2021-12-08T14:00:00Z",
-=======
-            "start": "2020-01-01T00:00:00Z",
->>>>>>> 8a8465c5
+            "start": "2021-12-08T14:00:00Z",
             "end": "2024-01-01T00:00:00Z",
             "rewards_per_second": [
               {
@@ -1724,11 +1564,7 @@
           {
             "active": true,
             "collateral_type": "ukava",
-<<<<<<< HEAD
-            "start": "2021-12-08T14:00:00Z",
-=======
-            "start": "2020-01-01T00:00:00Z",
->>>>>>> 8a8465c5
+            "start": "2021-12-08T14:00:00Z",
             "end": "2024-01-01T00:00:00Z",
             "rewards_per_second": [
               {
@@ -1740,11 +1576,7 @@
           {
             "active": true,
             "collateral_type": "xrpb",
-<<<<<<< HEAD
-            "start": "2021-12-08T14:00:00Z",
-=======
-            "start": "2020-01-01T00:00:00Z",
->>>>>>> 8a8465c5
+            "start": "2021-12-08T14:00:00Z",
             "end": "2024-01-01T00:00:00Z",
             "rewards_per_second": [
               {
@@ -1756,11 +1588,7 @@
           {
             "active": true,
             "collateral_type": "btcb",
-<<<<<<< HEAD
-            "start": "2021-12-08T14:00:00Z",
-=======
-            "start": "2020-01-01T00:00:00Z",
->>>>>>> 8a8465c5
+            "start": "2021-12-08T14:00:00Z",
             "end": "2024-01-01T00:00:00Z",
             "rewards_per_second": [
               {
@@ -1774,11 +1602,7 @@
           {
             "active": true,
             "collateral_type": "ukava",
-<<<<<<< HEAD
-            "start": "2021-12-08T14:00:00Z",
-=======
-            "start": "2020-01-01T00:00:00Z",
->>>>>>> 8a8465c5
+            "start": "2021-12-08T14:00:00Z",
             "end": "2024-01-01T00:00:00Z",
             "rewards_per_second": [
               {
@@ -1796,11 +1620,7 @@
           {
             "active": true,
             "collateral_type": "ukava:usdx",
-<<<<<<< HEAD
-            "start": "2021-12-08T14:00:00Z",
-=======
-            "start": "2021-07-14T00:00:00Z",
->>>>>>> 8a8465c5
+            "start": "2021-12-08T14:00:00Z",
             "end": "2024-01-01T00:00:00Z",
             "rewards_per_second": [
               {
@@ -1816,11 +1636,7 @@
           {
             "active": true,
             "collateral_type": "swp:usdx",
-<<<<<<< HEAD
-            "start": "2021-12-08T14:00:00Z",
-=======
-            "start": "2021-07-14T00:00:00Z",
->>>>>>> 8a8465c5
+            "start": "2021-12-08T14:00:00Z",
             "end": "2024-01-01T00:00:00Z",
             "rewards_per_second": [
               {
@@ -1836,11 +1652,7 @@
           {
             "active": true,
             "collateral_type": "hard:usdx",
-<<<<<<< HEAD
-            "start": "2021-12-08T14:00:00Z",
-=======
-            "start": "2021-07-14T00:00:00Z",
->>>>>>> 8a8465c5
+            "start": "2021-12-08T14:00:00Z",
             "end": "2024-01-01T00:00:00Z",
             "rewards_per_second": [
               {
@@ -1852,11 +1664,7 @@
           {
             "active": true,
             "collateral_type": "busd:usdx",
-<<<<<<< HEAD
-            "start": "2021-12-08T14:00:00Z",
-=======
-            "start": "2021-07-14T00:00:00Z",
->>>>>>> 8a8465c5
+            "start": "2021-12-08T14:00:00Z",
             "end": "2024-01-01T00:00:00Z",
             "rewards_per_second": [
               {
@@ -1871,20 +1679,12 @@
             "denom": "hard",
             "multipliers": [
               {
-<<<<<<< HEAD
                 "name": "MULTIPLIER_NAME_SMALL",
-=======
-                "name": "small",
->>>>>>> 8a8465c5
                 "months_lockup": "1",
                 "factor": "0.2"
               },
               {
-<<<<<<< HEAD
                 "name": "MULTIPLIER_NAME_LARGE",
-=======
-                "name": "large",
->>>>>>> 8a8465c5
                 "months_lockup": "12",
                 "factor": "1.0"
               }
@@ -1894,20 +1694,12 @@
             "denom": "swp",
             "multipliers": [
               {
-<<<<<<< HEAD
                 "name": "MULTIPLIER_NAME_SMALL",
-=======
-                "name": "small",
->>>>>>> 8a8465c5
                 "months_lockup": "1",
                 "factor": "0.1"
               },
               {
-<<<<<<< HEAD
                 "name": "MULTIPLIER_NAME_LARGE",
-=======
-                "name": "large",
->>>>>>> 8a8465c5
                 "months_lockup": "12",
                 "factor": "1.0"
               }
@@ -1917,20 +1709,12 @@
             "denom": "ukava",
             "multipliers": [
               {
-<<<<<<< HEAD
                 "name": "MULTIPLIER_NAME_SMALL",
-=======
-                "name": "small",
->>>>>>> 8a8465c5
                 "months_lockup": "1",
                 "factor": "0.2"
               },
               {
-<<<<<<< HEAD
                 "name": "MULTIPLIER_NAME_LARGE",
-=======
-                "name": "large",
->>>>>>> 8a8465c5
                 "months_lockup": "12",
                 "factor": "1.0"
               }
@@ -1974,7 +1758,6 @@
               "reward_indexes": []
             }
           ]
-<<<<<<< HEAD
         },
         {
           "base_claim": {
@@ -1995,8 +1778,6 @@
               "reward_indexes": []
             }
           ]
-=======
->>>>>>> 8a8465c5
         }
       ]
     },
@@ -2004,11 +1785,7 @@
       "auctions": [],
       "next_auction_id": "1",
       "params": {
-<<<<<<< HEAD
-        "bid_duration": "8h",
-=======
         "bid_duration": "16h",
->>>>>>> 8a8465c5
         "increment_collateral": "0.010000000000000000",
         "increment_debt": "0.010000000000000000",
         "increment_surplus": "0.010000000000000000",
